<Project Sdk="Microsoft.NET.Sdk.Web">

  <PropertyGroup>
    <TargetFramework>netcoreapp2.0</TargetFramework>
	<CodeAnalysisRuleSet>LuisBot.ruleset</CodeAnalysisRuleSet>
  </PropertyGroup>

 <ItemGroup>
    <None Update="*.bot">
      <CopyToOutputDirectory>Always</CopyToOutputDirectory>
    </None>
  </ItemGroup>

  <ItemGroup>
    <PackageReference Include="Microsoft.ApplicationInsights.AspNetCore" Version="2.5.1" />
    <PackageReference Include="Microsoft.AspNetCore.All" Version="2.0.8" />
    <PackageReference Include="AsyncUsageAnalyzers" Version="1.0.0-alpha003" PrivateAssets="all" />
    <PackageReference Include="Microsoft.Bot.Builder" Version="4.2.0" />
    <PackageReference Include="Microsoft.Bot.Builder.AI.Luis" Version="4.2.0" />
    <PackageReference Include="Microsoft.Bot.Builder.ApplicationInsights" Version="4.2.0" />
    <PackageReference Include="Microsoft.Bot.Builder.Dialogs" Version="4.2.0" />
    <PackageReference Include="Microsoft.Bot.Builder.Integration.ApplicationInsights.Core" Version="4.2.0" />
    <PackageReference Include="Microsoft.Bot.Builder.Integration.AspNet.Core" Version="4.2.0" />
    <PackageReference Include="Microsoft.Bot.Configuration" Version="4.2.0" />
    <PackageReference Include="StyleCop.Analyzers" Version="1.1.0-beta008" PrivateAssets="all" />
  </ItemGroup>

  <ItemGroup>
    <ProjectReference Include="..\..\..\..\..\daveta-appinsight-dialogset\botbuilder-dotnet\libraries\integration\Microsoft.Bot.Builder.ApplicationInsights.Core\Microsoft.Bot.Builder.ApplicationInsights.Core.csproj" />
    <ProjectReference Include="..\..\..\..\..\daveta-appinsight-dialogset\botbuilder-dotnet\libraries\integration\Microsoft.Bot.Builder.Integration.AspNet.Core\Microsoft.Bot.Builder.Integration.AspNet.Core.csproj" />
    <ProjectReference Include="..\..\..\..\..\daveta-appinsight-dialogset\botbuilder-dotnet\libraries\Microsoft.Bot.Builder.AI.LUIS\Microsoft.Bot.Builder.AI.LUIS.csproj" />
    <ProjectReference Include="..\..\..\..\..\daveta-appinsight-dialogset\botbuilder-dotnet\libraries\Microsoft.Bot.Builder.ApplicationInsights\Microsoft.Bot.Builder.ApplicationInsights.csproj" />
    <ProjectReference Include="..\..\..\..\..\daveta-appinsight-dialogset\botbuilder-dotnet\libraries\Microsoft.Bot.Builder\Microsoft.Bot.Builder.csproj" />
    <ProjectReference Include="..\..\..\..\..\daveta-appinsight-dialogset\botbuilder-dotnet\libraries\Microsoft.Bot.Configuration\Microsoft.Bot.Configuration.csproj" />
  </ItemGroup>

  <ItemGroup>
    <WCFMetadata Include="Connected Services" />
  </ItemGroup>

  <ItemGroup>
    <Content Update="appsettings.json">
      <CopyToOutputDirectory>Always</CopyToOutputDirectory>
    </Content>
  </ItemGroup>

  <ItemGroup>
    <Folder Include="ApplicationInsights\" />
  </ItemGroup>
<<<<<<< HEAD

=======
>>>>>>> 1698eb55
</Project><|MERGE_RESOLUTION|>--- conflicted
+++ resolved
@@ -47,8 +47,4 @@
   <ItemGroup>
     <Folder Include="ApplicationInsights\" />
   </ItemGroup>
-<<<<<<< HEAD
-
-=======
->>>>>>> 1698eb55
 </Project>